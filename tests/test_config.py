import os
from dataclasses import asdict
from copy import deepcopy

import pytest
import yaml

from mvi.agent.agent import AgentV1
from mvi.learning.ppo import PPO
<<<<<<< HEAD
from mvi.engine import run
from mvi.config import parse_config
=======
from mvi.config import parse_config, update_config, PPOConfig, EngineConfig, Config
from tests.helper import ACTION_SPACE
>>>>>>> c60ec7ae


def test_engine_config():
    project_root = os.path.abspath(os.path.join(__file__, "..", ".."))
    config = parse_config(os.path.join(project_root, "templates", "config.yaml"))
    run(**config["Engine"], **config["PPO"])

def test_ppo_config():
    """Test consistency between configuration and PPO algorithm"""
    project_root = os.path.abspath(os.path.join(__file__, "..", ".."))
<<<<<<< HEAD
    config = parse_config(os.path.join(project_root, "templates", "config.yaml"))
    ppo = PPO(None, None, **config["PPO"])

    assert ppo.clip_ratio == config["PPO"]["clip_ratio"]
    assert ppo.target_kl == config["PPO"]["target_kl"]
    assert ppo.actor_optim.param_groups[0]["lr"] == config["PPO"]["actor_lr"]
    assert ppo.critic_optim.param_groups[0]["lr"] == config["PPO"]["critic_lr"]
    assert ppo.train_actor_iters == config["PPO"]["train_actor_iters"]
    assert ppo.train_critic_iters == config["PPO"]["train_critic_iters"]
=======
    template_path = os.path.join(project_root, "templates", "config.yaml")

    # Base template (expected values)
    with open(template_path, "r") as fp:
        config_dict = yaml.load(fp, yaml.Loader)

    # Parsing
    config = parse_config(template_path)
    agent = AgentV1(ACTION_SPACE)
    ppo = PPO(agent, config.ppo)

    print(config_dict)

    # Comparison
    assert ppo.clip_ratio == config_dict["ppo"]["clip_ratio"]
    assert ppo.target_kl == config_dict["ppo"]["target_kl"]
    assert ppo.actor_optim.param_groups[-1]["lr"] == config_dict["ppo"]["actor_lr"]
    assert ppo.critic_optim.param_groups[-1]["lr"] == config_dict["ppo"]["critic_lr"]
    assert ppo.train_actor_iters == config_dict["ppo"]["train_actor_iters"]
    assert ppo.train_critic_iters == config_dict["ppo"]["train_critic_iters"]


def test_parse_config():
    project_root = os.path.abspath(os.path.join(__file__, "..", ".."))
    template_path = os.path.join(project_root, "templates", "config.yaml")

    # Base template (expected values)
    with open(template_path, "r") as fp:
        config_dict = yaml.load(fp, yaml.Loader)

    # Parsing
    config = parse_config(template_path)

    # Comparison
    assert config.engine.discount_factor == config_dict["engine"]["discount_factor"]
    assert (
        config.engine.gae_discount_factor
        == config_dict["engine"]["gae_discount_factor"]
    )
    assert config.engine.image_size == config_dict["engine"]["image_size"]
    assert config.engine.max_buffer_size == config_dict["engine"]["max_buffer_size"]
    assert config.engine.max_steps == config_dict["engine"]["max_steps"]
    assert config.engine.roi_shape == config_dict["engine"]["roi_shape"]
    assert config.ppo.actor_lr == config_dict["ppo"]["actor_lr"]
    assert config.ppo.critic_lr == config_dict["ppo"]["critic_lr"]
    assert config.ppo.critic_lr == config_dict["ppo"]["critic_lr"]
    assert config.ppo.clip_ratio == config_dict["ppo"]["clip_ratio"]
    assert config.ppo.target_kl == config_dict["ppo"]["target_kl"]
    assert config.ppo.train_actor_iters == config_dict["ppo"]["train_actor_iters"]
    assert config.ppo.train_critic_iters == config_dict["ppo"]["train_critic_iters"]


def test_update_config():
    config = Config(engine=EngineConfig(), ppo=PPOConfig())

    # Other - empty list
    before_change = deepcopy(config)
    update_config(config, [])

    assert asdict(before_change) == asdict(config)

    # Valid update - replace values
    to_update = ["engine.image_size=[200,200]", "ppo.clip_ratio=3.0"]
    update_config(config, to_update)
    assert config.engine.image_size == (200, 200)
    assert config.ppo.clip_ratio == 3.0
    assert asdict(before_change) != asdict(config)

    # Invalid update - type mismatch
    to_update = ["engine.image_size=10"]
    with pytest.raises(ValueError) as _:
        update_config(config, to_update)

    # Invalid update - key not found
    to_update = ["Test1"]
    with pytest.raises(ValueError) as _:
        update_config(config, to_update)
>>>>>>> c60ec7ae
<|MERGE_RESOLUTION|>--- conflicted
+++ resolved
@@ -7,13 +7,8 @@
 
 from mvi.agent.agent import AgentV1
 from mvi.learning.ppo import PPO
-<<<<<<< HEAD
-from mvi.engine import run
-from mvi.config import parse_config
-=======
 from mvi.config import parse_config, update_config, PPOConfig, EngineConfig, Config
 from tests.helper import ACTION_SPACE
->>>>>>> c60ec7ae
 
 
 def test_engine_config():
@@ -24,17 +19,6 @@
 def test_ppo_config():
     """Test consistency between configuration and PPO algorithm"""
     project_root = os.path.abspath(os.path.join(__file__, "..", ".."))
-<<<<<<< HEAD
-    config = parse_config(os.path.join(project_root, "templates", "config.yaml"))
-    ppo = PPO(None, None, **config["PPO"])
-
-    assert ppo.clip_ratio == config["PPO"]["clip_ratio"]
-    assert ppo.target_kl == config["PPO"]["target_kl"]
-    assert ppo.actor_optim.param_groups[0]["lr"] == config["PPO"]["actor_lr"]
-    assert ppo.critic_optim.param_groups[0]["lr"] == config["PPO"]["critic_lr"]
-    assert ppo.train_actor_iters == config["PPO"]["train_actor_iters"]
-    assert ppo.train_critic_iters == config["PPO"]["train_critic_iters"]
-=======
     template_path = os.path.join(project_root, "templates", "config.yaml")
 
     # Base template (expected values)
@@ -111,5 +95,4 @@
     # Invalid update - key not found
     to_update = ["Test1"]
     with pytest.raises(ValueError) as _:
-        update_config(config, to_update)
->>>>>>> c60ec7ae
+        update_config(config, to_update)