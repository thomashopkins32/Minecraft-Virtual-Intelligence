import pytest
import numpy as np
import torch

from mvi.memory.trajectory import TrajectoryBuffer


@pytest.fixture()
def trajectory_buffer() -> TrajectoryBuffer:
    return TrajectoryBuffer(10, discount_factor=0.5, gae_discount_factor=0.5)


def test_ppo_trajectory(trajectory_buffer: TrajectoryBuffer):
    obs = (
        torch.randn((3, 32, 32), dtype=torch.float),
        torch.randn((3, 5, 5), dtype=torch.float),
    )
    action = torch.zeros((10,))
    reward = 1.0
    value = 10.0
    log_prob = torch.zeros((10,))
    for _ in range(10):
        trajectory_buffer.store(obs, action, reward, value, log_prob)

<<<<<<< HEAD
    result = trajectory_buffer.get(last_value=2.5)
    env_obs = result["env_observations"]
    roi_obs = result["roi_observations"]
    actions = result["actions"]
    returns = result["returns"]
    advantages = result["advantages"]
    log_probs = result["log_probs"]
=======
    ppo_trajectory.finalize_trajectory(last_value=2.5)

    result = list(ppo_trajectory.get(shuffle=False, batch_size=None))[0]
    env_obs = result.env_observations
    roi_obs = result.roi_observations
    actions = result.actions
    returns = result.returns
    advantages = result.advantages
    log_probs = result.log_probabilities
>>>>>>> 1d0277e7

    assert type(env_obs) == torch.Tensor
    assert type(roi_obs) == torch.Tensor
    assert type(actions) == torch.Tensor
    assert type(returns) == torch.Tensor
    assert type(advantages) == torch.Tensor
    assert type(log_probs) == torch.Tensor

    assert env_obs.shape == (10, 3, 32, 32)
    assert roi_obs.shape == (10, 3, 5, 5)
    assert actions.shape == (10, 10)
    assert returns.shape == (10,)
    assert advantages.shape == (10,)
    assert log_probs.shape == (10, 10)

    expected_advantages = torch.tensor(
        [
            0.4243,
            0.4242,
            0.4241,
            0.4235,
            0.4212,
            0.4118,
            0.3745,
            0.2254,
            -0.3712,
            -2.7577,
        ]
    )
    assert np.allclose(advantages.numpy(), expected_advantages.numpy(), rtol=1e-3)<|MERGE_RESOLUTION|>--- conflicted
+++ resolved
@@ -22,15 +22,6 @@
     for _ in range(10):
         trajectory_buffer.store(obs, action, reward, value, log_prob)
 
-<<<<<<< HEAD
-    result = trajectory_buffer.get(last_value=2.5)
-    env_obs = result["env_observations"]
-    roi_obs = result["roi_observations"]
-    actions = result["actions"]
-    returns = result["returns"]
-    advantages = result["advantages"]
-    log_probs = result["log_probs"]
-=======
     ppo_trajectory.finalize_trajectory(last_value=2.5)
 
     result = list(ppo_trajectory.get(shuffle=False, batch_size=None))[0]
@@ -40,7 +31,6 @@
     returns = result.returns
     advantages = result.advantages
     log_probs = result.log_probabilities
->>>>>>> 1d0277e7
 
     assert type(env_obs) == torch.Tensor
     assert type(roi_obs) == torch.Tensor
