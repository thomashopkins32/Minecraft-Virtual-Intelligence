--- conflicted
+++ resolved
@@ -166,9 +166,5 @@
 runs/
 
 # VS Code extensions
-<<<<<<< HEAD
 .vscode/
-**/.vscode/
-=======
-.vscode/
->>>>>>> 5047ff58
+**/.vscode/