# Configuration template for running the engine
# See dataclass definitions for the full specification

# Engine settings
<<<<<<< HEAD
Engine:
  roi_shape: [32, 32]
  epochs: 50
  steps_per_epoch: 4000
  discount_factor: 0.99
  gae_discount_factor: 0.97
  save_freq: 10

# PPO settings
PPO:
  clip_ratio: 0.2
  target_kl: 0.01
  actor_lr: 3e-4
  critic_lr: 1e-3
  train_actor_iters: 80
  train_critic_iters: 80
=======
engine:
  image_size: !!python/tuple [160, 256]
  max_steps: 10000
  max_buffer_size: 50
  roi_shape: !!python/tuple [32, 32]
  discount_factor: 0.99
  gae_discount_factor: 0.97

# PPO settings
ppo:
  clip_ratio: 0.2 # Gradient clipping ratio
  target_kl: 0.01 # Target KL-divergence for model selection
  actor_lr: 3.0e-4 # Actor learning rate
  critic_lr: 1.0e-3 # Critic learning rate
  train_actor_iters: 80 # Number of iterations to train actor
  train_critic_iters: 80 # Number of iterations to train critic
>>>>>>> c60ec7ae
<|MERGE_RESOLUTION|>--- conflicted
+++ resolved
@@ -2,24 +2,6 @@
 # See dataclass definitions for the full specification
 
 # Engine settings
-<<<<<<< HEAD
-Engine:
-  roi_shape: [32, 32]
-  epochs: 50
-  steps_per_epoch: 4000
-  discount_factor: 0.99
-  gae_discount_factor: 0.97
-  save_freq: 10
-
-# PPO settings
-PPO:
-  clip_ratio: 0.2
-  target_kl: 0.01
-  actor_lr: 3e-4
-  critic_lr: 1e-3
-  train_actor_iters: 80
-  train_critic_iters: 80
-=======
 engine:
   image_size: !!python/tuple [160, 256]
   max_steps: 10000
@@ -35,5 +17,4 @@
   actor_lr: 3.0e-4 # Actor learning rate
   critic_lr: 1.0e-3 # Critic learning rate
   train_actor_iters: 80 # Number of iterations to train actor
-  train_critic_iters: 80 # Number of iterations to train critic
->>>>>>> c60ec7ae
+  train_critic_iters: 80 # Number of iterations to train critic