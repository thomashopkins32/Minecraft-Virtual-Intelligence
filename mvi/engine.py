import torch
import minedojo  # type: ignore

from mvi.agent.agent import AgentV1
from mvi.config import get_config
<<<<<<< HEAD
from mvi.memory.trajectory import TrajectoryBuffer
from mvi.utils import sample_action
=======
>>>>>>> 4e08eae2


def run() -> None:
    """
    Entry-point for the project.

    Runs the Minecraft simulation with the virtual intelligence in it.
    """
    # Setup
    config = get_config()
    engine_config = config.engine
    env = minedojo.make(task_id="open-ended", image_size=engine_config.image_size)
<<<<<<< HEAD
    agent = AgentV1(env.action_space)

    obs = torch.tensor(env.reset()["rgb"].copy(), dtype=torch.float).unsqueeze(0)
    for s in range(engine_config.max_steps):
        t_return = 0.0
        for t in range(engine_config.max_buffer_size):
            action = agent(obs)
            next_obs, reward, _, _ = env.step(action)
            t_return += reward
            obs = torch.tensor(next_obs["rgb"].copy(), dtype=torch.float).unsqueeze(0)
    
    
    """
    ppo = PPO(agent, config.ppo)
=======
    agent = AgentV1(config.agent, env.action_space)
>>>>>>> 4e08eae2

    obs = torch.tensor(env.reset()["rgb"].copy(), dtype=torch.float).unsqueeze(0)
    total_return = 0.0
    for s in range(engine_config.max_steps):
<<<<<<< HEAD
        trajectory_buffer = TrajectoryBuffer(
            max_buffer_size=engine_config.max_buffer_size,
            discount_factor=engine_config.discount_factor,
            gae_discount_factor=engine_config.gae_discount_factor,
        )
        t_return = 0.0
        for t in range(engine_config.max_buffer_size):
            with torch.no_grad():
                a, v = agent(obs, roi_obs)
            action, logp_action = sample_action(a)
            env_action = action[:-2].numpy()  # Don't include the region of interest
            roi_action = action[-2:]
            next_obs, reward, _, _ = env.step(env_action)
            t_return += reward

            trajectory_buffer.store(
                (obs.squeeze(), roi_obs.squeeze()),
                action,
                reward,
                v,
                # Sum the log probability to get the joint probability of selecting the full action
                logp_action.sum(),
            )
            obs = torch.tensor(next_obs["rgb"].copy(), dtype=torch.float).unsqueeze(0)
            roi_obs = crop(
                obs,
                roi_action[0],
                roi_action[1],
                engine_config.roi_shape[0],
                engine_config.roi_shape[1],
            )
        _, last_v = agent(obs, roi_obs)
        trajectory_buffer.finalize_trajectory(last_v)

        # Update models
        ppo.update(trajectory_buffer)
    """
=======
        action = agent.act(obs)
        next_obs, reward, _, _ = env.step(action)
        total_return += reward
        obs = torch.tensor(next_obs["rgb"].copy(), dtype=torch.float).unsqueeze(0)
>>>>>>> 4e08eae2


if __name__ == "__main__":
    run()<|MERGE_RESOLUTION|>--- conflicted
+++ resolved
@@ -3,11 +3,6 @@
 
 from mvi.agent.agent import AgentV1
 from mvi.config import get_config
-<<<<<<< HEAD
-from mvi.memory.trajectory import TrajectoryBuffer
-from mvi.utils import sample_action
-=======
->>>>>>> 4e08eae2
 
 
 def run() -> None:
@@ -20,72 +15,15 @@
     config = get_config()
     engine_config = config.engine
     env = minedojo.make(task_id="open-ended", image_size=engine_config.image_size)
-<<<<<<< HEAD
-    agent = AgentV1(env.action_space)
-
-    obs = torch.tensor(env.reset()["rgb"].copy(), dtype=torch.float).unsqueeze(0)
-    for s in range(engine_config.max_steps):
-        t_return = 0.0
-        for t in range(engine_config.max_buffer_size):
-            action = agent(obs)
-            next_obs, reward, _, _ = env.step(action)
-            t_return += reward
-            obs = torch.tensor(next_obs["rgb"].copy(), dtype=torch.float).unsqueeze(0)
-    
-    
-    """
-    ppo = PPO(agent, config.ppo)
-=======
     agent = AgentV1(config.agent, env.action_space)
->>>>>>> 4e08eae2
 
     obs = torch.tensor(env.reset()["rgb"].copy(), dtype=torch.float).unsqueeze(0)
     total_return = 0.0
     for s in range(engine_config.max_steps):
-<<<<<<< HEAD
-        trajectory_buffer = TrajectoryBuffer(
-            max_buffer_size=engine_config.max_buffer_size,
-            discount_factor=engine_config.discount_factor,
-            gae_discount_factor=engine_config.gae_discount_factor,
-        )
-        t_return = 0.0
-        for t in range(engine_config.max_buffer_size):
-            with torch.no_grad():
-                a, v = agent(obs, roi_obs)
-            action, logp_action = sample_action(a)
-            env_action = action[:-2].numpy()  # Don't include the region of interest
-            roi_action = action[-2:]
-            next_obs, reward, _, _ = env.step(env_action)
-            t_return += reward
-
-            trajectory_buffer.store(
-                (obs.squeeze(), roi_obs.squeeze()),
-                action,
-                reward,
-                v,
-                # Sum the log probability to get the joint probability of selecting the full action
-                logp_action.sum(),
-            )
-            obs = torch.tensor(next_obs["rgb"].copy(), dtype=torch.float).unsqueeze(0)
-            roi_obs = crop(
-                obs,
-                roi_action[0],
-                roi_action[1],
-                engine_config.roi_shape[0],
-                engine_config.roi_shape[1],
-            )
-        _, last_v = agent(obs, roi_obs)
-        trajectory_buffer.finalize_trajectory(last_v)
-
-        # Update models
-        ppo.update(trajectory_buffer)
-    """
-=======
         action = agent.act(obs)
         next_obs, reward, _, _ = env.step(action)
         total_return += reward
         obs = torch.tensor(next_obs["rgb"].copy(), dtype=torch.float).unsqueeze(0)
->>>>>>> 4e08eae2
 
 
 if __name__ == "__main__":
