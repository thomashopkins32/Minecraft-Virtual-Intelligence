--- conflicted
+++ resolved
@@ -6,77 +6,25 @@
 
 from mvi.agent.agent import AgentV1
 from mvi.utils import joint_logp_action
-<<<<<<< HEAD
-=======
 from mvi.config import PPOConfig
->>>>>>> c60ec7ae
 
 
 class PPO:
     """Inspired by https://github.com/openai/spinningup/blob/master/spinup/algos/pytorch/ppo/ppo.py"""
 
-<<<<<<< HEAD
-    def __init__(
-        self,
-        agent: AgentV1, # TODO: decide if this should be the full agent or split into actor & critic
-        clip_ratio: float = 0.2,
-        target_kl: float = 0.01,
-        actor_lr: float = 3e-4,
-        critic_lr: float = 1e-3,
-        train_actor_iters: int = 80,
-        train_critic_iters: int = 80,
-        save_freq: int = 10,
-    ):
-=======
     def __init__(self, agent: AgentV1, config: PPOConfig):
->>>>>>> c60ec7ae
         """
         Parameters
         ----------
         agent : AgentV1
-<<<<<<< HEAD
-            Agent that contains the actor and critic modules
-        clip_ratio : float, optional
-            Maximum allowed divergence of the new policy from the old policy in the objective function (aka epsilon)
-        target_kl : float, optional
-            Target KL divergence for policy updates; used in model selection (early stopping)
-        actor_lr : float, optional
-            Learning rate for the actor module
-        critic_lr : float, optional
-            Learning rate for the critic module
-        train_actor_iters : int, optional
-            Number of iterations to train the actor per epoch
-        train_critic_iters : int, optional
-            Number of iterations to train the critic per epoch
-        save_freq : int, optional
-            Rate in terms of number of epochs that the actor and critic models are saved to disk
-=======
             Minecraft agent model used as the actor and critic
         config : PPOConfig
             Configuration for the PPO algorithm
->>>>>>> c60ec7ae
         """
         # Environment & Agent
         self.agent = agent
 
         # Training duration
-<<<<<<< HEAD
-        self.train_actor_iters = train_actor_iters
-        self.train_critic_iters = train_critic_iters
-
-        # Learning hyperparameters
-        self.clip_ratio = clip_ratio
-        self.target_kl = target_kl
-
-        # Optimizers
-        self.actor_optim = optim.Adam(
-            chain(self.agent.vision.parameters(), self.agent.affector.parameters()),
-            lr=actor_lr,
-        )
-        self.critic_optim = optim.Adam(
-            chain(self.agent.vision.parameters(), self.agent.reasoner.parameters()),
-            lr=critic_lr,
-=======
         self.train_actor_iters = config.train_actor_iters
         self.train_critic_iters = config.train_critic_iters
 
@@ -90,7 +38,6 @@
         self.critic_optim = optim.Adam(
             chain(self.agent.vision.parameters(), self.agent.reasoner.parameters()),
             lr=config.critic_lr,
->>>>>>> c60ec7ae
         )
 
     def _compute_actor_loss(
@@ -144,11 +91,7 @@
             self.critic_optim.step()
         self.agent.eval()
 
-<<<<<<< HEAD
-    def train(self, data: Dict[str, Any]) -> None:
-=======
     def update(self, data: Dict[str, Any]) -> None:
         """Updates the actor and critic models given the a dataset of trajectories"""
->>>>>>> c60ec7ae
         self._update_actor(data)
         self._update_critic(data)