from typing import Union

import torch
from torchvision.transforms.functional import center_crop, crop  # type: ignore
from gymnasium.spaces import MultiDiscrete

from mvi.perception.visual import VisualPerception
from mvi.affector.affector import LinearAffector
<<<<<<< HEAD
from mvi.reasoning.critic import LinearCritic
from mvi.reasoning.dynamics import InverseDynamics, ForwardDynamics
from mvi.memory.trajectory import TrajectoryBuffer
=======
from mvi.reasoning.critic import LinearReasoner
from mvi.memory.trajectory import TrajectoryBuffer
from mvi.learning.ppo import PPO
from mvi.config import AgentConfig
from mvi.utils import sample_action
>>>>>>> 4e08eae2


class AgentV1:
    """
    Version 1 of this agent will stand in place and observe the environment. It will be allowed to move its head only to look around.
    So, it will have a visual perception module to start with and a simple learning algorithm to guide where its looking.
    This is to test the following:
    - Can the agent learn to focus its attention on new information?
    - How fast is the visual perception module? Does it need to be faster?
    """

<<<<<<< HEAD
    def __init__(self, action_space: MultiDiscrete):
        self.vision = VisualPerception(out_channels=32)
        self.affector = LinearAffector(32 + 32, action_space)
        self.critic = LinearCritic(32 + 32)
        self.inverse_dynamics = InverseDynamics(32 + 32, action_space)
        self.forward_dynamics = ForwardDynamics(32 + 32, action_space)
        self.trajectory_buffer = TrajectoryBuffer()

    def forward(self, x_obs: torch.Tensor, x_roi: torch.Tensor) -> Tuple[
        Tuple[
            torch.Tensor,
            torch.Tensor,
            torch.Tensor,
            torch.Tensor,
            torch.Tensor,
            torch.Tensor,
            torch.Tensor,
            torch.Tensor,
            torch.Tensor,
            torch.Tensor,
        ],
        torch.Tensor,
    ]:
        # TODO: Is this still needed?
        x = self.vision(x_obs, x_roi)
        actions = self.affector(x)
        value = self.reasoner(x)
        return actions, value
=======
    def __init__(self, config: AgentConfig, action_space: MultiDiscrete):
        self.vision = VisualPerception(out_channels=32)
        self.affector = LinearAffector(32 + 32, action_space)
        self.reasoner = LinearReasoner(32 + 32)
        self.memory = TrajectoryBuffer(config.max_buffer_size)
        self.ppo = PPO(self.affector, self.reasoner, config.ppo)
        self.config = config

        # region of interest initialization
        self.roi_action: Union[torch.Tensor, None] = None

    def _transform_observation(self, obs: torch.Tensor) -> torch.Tensor:
        if self.roi_action is None:
            roi_obs = center_crop(obs, self.config.roi_shape)
        else:
            roi_obs = crop(
                obs,
                self.roi_action[0],
                self.roi_action[1],
                self.config.roi_shape[0],
                self.config.roi_shape[1],
            )
        return roi_obs

    def act(self, obs: torch.Tensor, reward: float = 0.0) -> torch.Tensor:

        roi_obs = self._transform_observation(obs)
        with torch.no_grad():
            visual_features = self.vision(obs, roi_obs)
            actions = self.affector(visual_features)
            value = self.reasoner(visual_features)
        action, logp_action = sample_action(actions)
        self.roi_action = action[-2:]

        self.memory.store(visual_features, action, reward, value, logp_action)

        # Once the trajectory buffer is full, we can start learning
        if len(self.memory) == self.config.max_buffer_size:
            self.ppo.update(self.memory)

        return action[:-2]
>>>>>>> 4e08eae2
<|MERGE_RESOLUTION|>--- conflicted
+++ resolved
@@ -6,17 +6,11 @@
 
 from mvi.perception.visual import VisualPerception
 from mvi.affector.affector import LinearAffector
-<<<<<<< HEAD
-from mvi.reasoning.critic import LinearCritic
-from mvi.reasoning.dynamics import InverseDynamics, ForwardDynamics
-from mvi.memory.trajectory import TrajectoryBuffer
-=======
 from mvi.reasoning.critic import LinearReasoner
 from mvi.memory.trajectory import TrajectoryBuffer
 from mvi.learning.ppo import PPO
 from mvi.config import AgentConfig
 from mvi.utils import sample_action
->>>>>>> 4e08eae2
 
 
 class AgentV1:
@@ -28,41 +22,13 @@
     - How fast is the visual perception module? Does it need to be faster?
     """
 
-<<<<<<< HEAD
-    def __init__(self, action_space: MultiDiscrete):
-        self.vision = VisualPerception(out_channels=32)
-        self.affector = LinearAffector(32 + 32, action_space)
-        self.critic = LinearCritic(32 + 32)
-        self.inverse_dynamics = InverseDynamics(32 + 32, action_space)
-        self.forward_dynamics = ForwardDynamics(32 + 32, action_space)
-        self.trajectory_buffer = TrajectoryBuffer()
-
-    def forward(self, x_obs: torch.Tensor, x_roi: torch.Tensor) -> Tuple[
-        Tuple[
-            torch.Tensor,
-            torch.Tensor,
-            torch.Tensor,
-            torch.Tensor,
-            torch.Tensor,
-            torch.Tensor,
-            torch.Tensor,
-            torch.Tensor,
-            torch.Tensor,
-            torch.Tensor,
-        ],
-        torch.Tensor,
-    ]:
-        # TODO: Is this still needed?
-        x = self.vision(x_obs, x_roi)
-        actions = self.affector(x)
-        value = self.reasoner(x)
-        return actions, value
-=======
     def __init__(self, config: AgentConfig, action_space: MultiDiscrete):
         self.vision = VisualPerception(out_channels=32)
         self.affector = LinearAffector(32 + 32, action_space)
         self.reasoner = LinearReasoner(32 + 32)
         self.memory = TrajectoryBuffer(config.max_buffer_size)
+        self.inverse_dynamics = InverseDynamics(32 + 32, action_space)
+        self.forward_dynamics = ForwardDynamics(32 + 32, action_space)
         self.ppo = PPO(self.affector, self.reasoner, config.ppo)
         self.config = config
 
@@ -98,5 +64,4 @@
         if len(self.memory) == self.config.max_buffer_size:
             self.ppo.update(self.memory)
 
-        return action[:-2]
->>>>>>> 4e08eae2
+        return action[:-2]