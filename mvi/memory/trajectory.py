from dataclasses import dataclass
from typing import Tuple, Union, Generator
import logging

import numpy as np
import torch

from mvi.utils import discount_cumsum, statistics


<<<<<<< HEAD
class TrajectoryBuffer:
=======
@dataclass
class PPOSample:
    env_observations: torch.Tensor
    roi_observations: torch.Tensor
    actions: torch.Tensor
    returns: torch.Tensor
    advantages: torch.Tensor
    log_probabilities: torch.Tensor


class PPOTrajectory:
>>>>>>> 1d0277e7
    """
    Inspired by https://github.com/openai/spinningup/blob/master/spinup/algos/pytorch/ppo/ppo.py
    Used to store a single trajectory.
    """

    def __init__(
        self,
        max_buffer_size: int,
        discount_factor: float = 0.99,
        gae_discount_factor: float = 0.95,
    ):
        self.max_buffer_size = max_buffer_size
        self.discount_factor = discount_factor
        self.gae_discount_factor = gae_discount_factor
        self.observations_buffer: list[Tuple[torch.Tensor, torch.Tensor]] = []
        self.actions_buffer: list[torch.Tensor] = []
        self.rewards_buffer: list[float] = []
        self.values_buffer: list[float] = []
        self.log_probs_buffer: list[torch.Tensor] = []

    def __len__(self):
        return len(self.observations_buffer)

    def store(
        self,
        observation: Tuple[torch.Tensor, torch.Tensor],
        action: torch.Tensor,
        reward: float,
        value: float,
        log_prob: torch.Tensor,
    ) -> None:
        """
        Append a single time-step to the trajectory.

        Parameters
        ----------
        observation : Tuple[torch.Tensor, torch.Tensor]
            Raw observation from the environment along with the region of interest.
        action : torch.Tensor
            Action tensor for the MineDojo environment + the region of interest (x,y) coordinates
        reward : float
            Raw reward value from the environment.
        value : float
            Value assigned to the observation by the agent.
        log_prob : torch.Tensor
            Probability of selecting each action.
        """
        if len(self.observations_buffer) == self.max_buffer_size:
            logging.warn(
                f"Cannot store additional time-steps in an already full trajectory. Current size: {len(self.observations_buffer)}. Max size: {self.max_buffer_size}"
            )
            return
        self.observations_buffer.append(observation)
        self.actions_buffer.append(action)
        self.rewards_buffer.append(reward)
        self.values_buffer.append(value)
        self.log_probs_buffer.append(log_prob)

    def finalize_trajectory(self, last_value: float) -> None:
        """
        Computes the advantages and reward-to-go then returns the data from the trajectory.

        Parameters
        ----------
        last_value : Int
            Value assigned to the last observation in the trajectory.

        """
        size = len(self.observations_buffer)
        if size < self.max_buffer_size:
            logging.warn(
                f"Computing information on a potentially unfinished trajectory. Current size: {size}. Max size: {self.max_buffer_size}"
            )
        # Separate the observations into separate tensors
        self.env_observations = torch.stack(
            [obs[0] for obs in self.observations_buffer]
        )
        self.roi_observations = torch.stack(
            [obs[1] for obs in self.observations_buffer]
        )

        self.rewards_buffer.append(last_value)
        self.values_buffer.append(last_value)
        self.rewards = torch.tensor(self.rewards_buffer)
        self.values = torch.tensor(self.values_buffer)

        deltas = (
            self.rewards[:-1]
            + self.discount_factor * self.values[1:]
            - self.values[:-1]
        )
        advantages = torch.tensor(
            discount_cumsum(
                deltas.numpy(), self.discount_factor * self.gae_discount_factor
            ).copy()
        )
        self.returns = torch.tensor(
            discount_cumsum(self.rewards.numpy(), self.discount_factor)[:-1].copy()
        ).squeeze()

        # Normalize advantages TODO: We may have to do this by the batch instead of overall
        adv_mean, adv_std = statistics(advantages)
        self.norm_advantages = (advantages - adv_mean) / adv_std

        self.actions = torch.stack(self.actions_buffer)
        self.log_probabilities = torch.stack(self.log_probs_buffer)

    def _get_sample(self, indices: np.array) -> PPOSample:
        return PPOSample(
            env_observations=self.env_observations[indices],
            roi_observations=self.roi_observations[indices],
            actions=self.actions[indices],
            returns=self.returns[indices],
            advantages=self.norm_advantages[indices],
            log_probabilities=self.log_probabilities[indices],
        )

    def get(
        self, shuffle: bool = False, batch_size: Union[int, None] = None
    ) -> Generator[PPOSample, None, None]:
        """
        Computes the advantages and reward-to-go then returns the data from the trajectory.

        Parameters
        ----------
        shuffle : bool, optional
            Randomize the order of the trajectory buffer
        batch_size : int, optional
            Yield the data in batches instead of all at once

        Yields
        ------
        PPOSample
            Subset of information about the trajectory, possibly shuffled
        """
        size = len(self.observations_buffer)
        if size < self.max_buffer_size:
            logging.warn(
                f"Retrieving information on a potentially unfinished trajectory. Current size: {size}. Max size: {self.max_buffer_size}"
            )

        if shuffle:
            indices = np.random.permutation(size)
        else:
            indices = np.arange(size)

        if batch_size is None:
            batch_size = size

        start_idx = 0
        while start_idx < size:
            yield self._get_sample(indices[start_idx : start_idx + batch_size])
            start_idx += batch_size<|MERGE_RESOLUTION|>--- conflicted
+++ resolved
@@ -8,11 +8,8 @@
 from mvi.utils import discount_cumsum, statistics
 
 
-<<<<<<< HEAD
-class TrajectoryBuffer:
-=======
 @dataclass
-class PPOSample:
+class TrajectorySample:
     env_observations: torch.Tensor
     roi_observations: torch.Tensor
     actions: torch.Tensor
@@ -21,8 +18,7 @@
     log_probabilities: torch.Tensor
 
 
-class PPOTrajectory:
->>>>>>> 1d0277e7
+class TrajectoryBuffer:
     """
     Inspired by https://github.com/openai/spinningup/blob/master/spinup/algos/pytorch/ppo/ppo.py
     Used to store a single trajectory.
