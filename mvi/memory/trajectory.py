--- conflicted
+++ resolved
@@ -3,20 +3,6 @@
 import torch
 
 
-<<<<<<< HEAD
-
-@dataclass
-class TrajectorySample:
-    env_observations: torch.Tensor
-    roi_observations: torch.Tensor
-    actions: torch.Tensor
-    returns: torch.Tensor
-    advantages: torch.Tensor
-    log_probabilities: torch.Tensor
-
-
-=======
->>>>>>> 4e08eae2
 class TrajectoryBuffer:
     """
     Used to store a single trajectory.
@@ -80,104 +66,4 @@
         self.actions_buffer.append(action)
         self.rewards_buffer.append(reward)
         self.values_buffer.append(value)
-<<<<<<< HEAD
-        self.log_probs_buffer.append(log_prob)
-
-    def finalize_trajectory(self, last_value: float) -> None:
-        """
-        Computes the advantages and reward-to-go then returns the data from the trajectory.
-
-        Parameters
-        ----------
-        last_value : Int
-            Value assigned to the last observation in the trajectory.
-
-        """
-        size = len(self.observations_buffer)
-        if size < self.max_buffer_size:
-            logging.warn(
-                f"Computing information on a potentially unfinished trajectory. Current size: {size}. Max size: {self.max_buffer_size}"
-            )
-        # Separate the observations into separate tensors
-        self.env_observations = torch.stack(
-            [obs[0] for obs in self.observations_buffer]
-        )
-        self.roi_observations = torch.stack(
-            [obs[1] for obs in self.observations_buffer]
-        )
-
-        self.rewards_buffer.append(last_value)
-        self.values_buffer.append(last_value)
-        self.rewards = torch.tensor(self.rewards_buffer)
-        self.values = torch.tensor(self.values_buffer)
-
-        deltas = (
-            self.rewards[:-1]
-            + self.discount_factor * self.values[1:]
-            - self.values[:-1]
-        )
-        advantages = torch.tensor(
-            discount_cumsum(
-                deltas.numpy(), self.discount_factor * self.gae_discount_factor
-            ).copy()
-        )
-        self.returns = torch.tensor(
-            discount_cumsum(self.rewards.numpy(), self.discount_factor)[:-1].copy()
-        ).squeeze()
-
-        # Normalize advantages TODO: We may have to do this by the batch instead of overall
-        adv_mean, adv_std = statistics(advantages)
-        self.norm_advantages = (advantages - adv_mean) / adv_std
-
-        self.actions = torch.stack(self.actions_buffer)
-        self.log_probabilities = torch.stack(self.log_probs_buffer)
-
-    def _get_sample(self, indices: np.array) -> TrajectorySample:
-        return TrajectorySample(
-            env_observations=self.env_observations[indices],
-            roi_observations=self.roi_observations[indices],
-            actions=self.actions[indices],
-            returns=self.returns[indices],
-            advantages=self.norm_advantages[indices],
-            log_probabilities=self.log_probabilities[indices],
-        )
-
-    def get(
-        self, shuffle: bool = False, batch_size: Union[int, None] = None
-    ) -> Generator[TrajectorySample, None, None]:
-        """
-        Computes the advantages and reward-to-go then returns the data from the trajectory.
-
-        Parameters
-        ----------
-        shuffle : bool, optional
-            Randomize the order of the trajectory buffer
-        batch_size : int, optional
-            Yield the data in batches instead of all at once
-
-        Yields
-        ------
-        PPOSample
-            Subset of information about the trajectory, possibly shuffled
-        """
-        size = len(self.observations_buffer)
-        if size < self.max_buffer_size:
-            logging.warn(
-                f"Retrieving information on a potentially unfinished trajectory. Current size: {size}. Max size: {self.max_buffer_size}"
-            )
-
-        if shuffle:
-            indices = np.random.permutation(size)
-        else:
-            indices = np.arange(size)
-
-        if batch_size is None:
-            batch_size = size
-
-        start_idx = 0
-        while start_idx < size:
-            yield self._get_sample(indices[start_idx : start_idx + batch_size])
-            start_idx += batch_size
-=======
-        self.log_probs_buffer.append(log_prob)
->>>>>>> 4e08eae2
+        self.log_probs_buffer.append(log_prob)